# freqplot.py - frequency domain plots for control systems
#
# Author: Richard M. Murray
# Date: 24 May 09
#
# This file contains some standard control system plots: Bode plots,
# Nyquist plots and pole-zero diagrams.  The code for Nichols charts
# is in nichols.py.
#
# Copyright (c) 2010 by California Institute of Technology
# All rights reserved.
#
# Redistribution and use in source and binary forms, with or without
# modification, are permitted provided that the following conditions
# are met:
#
# 1. Redistributions of source code must retain the above copyright
#    notice, this list of conditions and the following disclaimer.
#
# 2. Redistributions in binary form must reproduce the above copyright
#    notice, this list of conditions and the following disclaimer in the
#    documentation and/or other materials provided with the distribution.
#
# 3. Neither the name of the California Institute of Technology nor
#    the names of its contributors may be used to endorse or promote
#    products derived from this software without specific prior
#    written permission.
#
# THIS SOFTWARE IS PROVIDED BY THE COPYRIGHT HOLDERS AND CONTRIBUTORS
# "AS IS" AND ANY EXPRESS OR IMPLIED WARRANTIES, INCLUDING, BUT NOT
# LIMITED TO, THE IMPLIED WARRANTIES OF MERCHANTABILITY AND FITNESS
# FOR A PARTICULAR PURPOSE ARE DISCLAIMED.  IN NO EVENT SHALL CALTECH
# OR THE CONTRIBUTORS BE LIABLE FOR ANY DIRECT, INDIRECT, INCIDENTAL,
# SPECIAL, EXEMPLARY, OR CONSEQUENTIAL DAMAGES (INCLUDING, BUT NOT
# LIMITED TO, PROCUREMENT OF SUBSTITUTE GOODS OR SERVICES; LOSS OF
# USE, DATA, OR PROFITS; OR BUSINESS INTERRUPTION) HOWEVER CAUSED AND
# ON ANY THEORY OF LIABILITY, WHETHER IN CONTRACT, STRICT LIABILITY,
# OR TORT (INCLUDING NEGLIGENCE OR OTHERWISE) ARISING IN ANY WAY OUT
# OF THE USE OF THIS SOFTWARE, EVEN IF ADVISED OF THE POSSIBILITY OF
# SUCH DAMAGE.
#
# $Id$
import matplotlib
import matplotlib.pyplot as plt
import scipy as sp
import numpy as np
import math
from .ctrlutil import unwrap
from .bdalg import feedback
from .margins import stability_margins

__all__ = ['bode_plot', 'nyquist_plot', 'gangof4_plot',
           'bode', 'nyquist', 'gangof4']

#
# Main plotting functions
#
# This section of the code contains the functions for generating
# frequency domain plots
#

# Bode plot


def bode_plot(syslist, omega=None, dB=None, Hz=None, deg=None,
              Plot=True, omega_limits=None, omega_num=None, margins=None, *args, **kwargs):
    """
    Bode plot for a system

    Plots a Bode plot for the system over a (optional) frequency range.

    Parameters
    ----------
    syslist : linsys
        List of linear input/output systems (single system is OK)
    omega : list
        List of frequencies in rad/sec to be used for frequency response
    dB : boolean
        If True, plot result in dB
    Hz : boolean
        If True, plot frequency in Hz (omega must be provided in rad/sec)
    deg : boolean
        If True, plot phase in degrees (else radians)
    Plot : boolean
        If True, plot magnitude and phase
    omega_limits: tuple, list, ... of two values
        Limits of the to generate frequency vector.
        If Hz=True the limits are in Hz otherwise in rad/s.
    omega_num: int
        number of samples
    margins : boolean
        If True, plot gain and phase margin
    \*args, \**kwargs:
        Additional options to matplotlib (color, linestyle, etc)

    Returns
    -------
    mag : array (list if len(syslist) > 1)
        magnitude
    phase : array (list if len(syslist) > 1)
        phase in radians
    omega : array (list if len(syslist) > 1)
        frequency in rad/sec

    Notes
    -----
    1. Alternatively, you may use the lower-level method (mag, phase, freq)
    = sys.freqresp(freq) to generate the frequency response for a system,
    but it returns a MIMO response.

    2. If a discrete time model is given, the frequency response is plotted
    along the upper branch of the unit circle, using the mapping z = exp(j
    \omega dt) where omega ranges from 0 to pi/dt and dt is the discrete
    timebase.  If not timebase is specified (dt = True), dt is set to 1.

    Examples
    --------
    >>> sys = ss("1. -2; 3. -4", "5.; 7", "6. 8", "9.")
    >>> mag, phase, omega = bode(sys)
    """
    # Set default values for options
    from . import config
    if dB is None:
        dB = config.bode_dB
    if deg is None:
        deg = config.bode_deg
    if Hz is None:
        Hz = config.bode_Hz

    # If argument was a singleton, turn it into a list
    if not getattr(syslist, '__iter__', False):
        syslist = (syslist,)

    if omega is None:
        if omega_limits is None:
            # Select a default range if none is provided
            omega = default_frequency_range(syslist, Hz=Hz, number_of_samples=omega_num)
        else:
            omega_limits = np.array(omega_limits)
            if Hz:
                omega_limits *= 2. * math.pi
            if omega_num:
                omega = sp.logspace(np.log10(omega_limits[0]), 
                                    np.log10(omega_limits[1]), 
                                    num=omega_num, 
                                    endpoint=True)
            else:
                omega = sp.logspace(np.log10(omega_limits[0]), 
                                    np.log10(omega_limits[1]), 
                                    endpoint=True)

    mags, phases, omegas, nyquistfrqs = [], [], [], []
    for sys in syslist:
        if sys.inputs > 1 or sys.outputs > 1:
            # TODO: Add MIMO bode plots.
            raise NotImplementedError("Bode is currently only implemented for SISO systems.")
        else:
            omega_sys = np.array(omega)
            if sys.isdtime(True):
                nyquistfrq = 2. * math.pi * 1. / sys.dt / 2.
                omega_sys = omega_sys[omega_sys < nyquistfrq]
                # TODO: What distance to the Nyquist frequency is appropriate?
            else:
                nyquistfrq = None
            # Get the magnitude and phase of the system
            mag_tmp, phase_tmp, omega_sys = sys.freqresp(omega_sys)
            mag = np.atleast_1d(np.squeeze(mag_tmp))
            phase = np.atleast_1d(np.squeeze(phase_tmp))
            phase = unwrap(phase)

            mags.append(mag)
            phases.append(phase)
            omegas.append(omega_sys)
            nyquistfrqs.append(nyquistfrq)
            # Get the dimensions of the current axis, which we will divide up
            # TODO: Not current implemented; just use subplot for now

            if Plot:
                nyquistfrq_plot = None
                if Hz:
                    omega_plot = omega_sys / (2. * math.pi)
                    if nyquistfrq:
                        nyquistfrq_plot = nyquistfrq / (2. * math.pi)
                else:
                    omega_plot = omega_sys
                    if nyquistfrq:
                        nyquistfrq_plot = nyquistfrq

                # Set up the axes with labels so that multiple calls to
                # bode_plot will superimpose the data.  This was implicit
                # before matplotlib 2.1, but changed after that (See
                # https://github.com/matplotlib/matplotlib/issues/9024).
                # The code below should work on all cases.

                # Get the current figure
<<<<<<< HEAD
                if 'sisotool' in kwargs:
                    fig = kwargs['fig']
                    ax_mag = fig.axes[0]
                    ax_phase = fig.axes[2]
                    sisotool = kwargs['sisotool']
                    del kwargs['fig']
                    del kwargs['sisotool']
                else:
                    fig = plt.gcf()
                    ax_mag = None
                    ax_phase = None
                    sisotool = False

                    # Get the current axes if they already exist
                    for ax in fig.axes:
                        if ax.get_label() == 'control-bode-magnitude':
                            ax_mag = ax
                        elif ax.get_label() == 'control-bode-phase':
                            ax_phase = ax

                    # If no axes present, create them from scratch
                    if ax_mag is None or ax_phase is None:
                        plt.clf()
                        ax_mag = plt.subplot(211, label = 'control-bode-magnitude')
                        ax_phase = plt.subplot(212, label = 'control-bode-phase',
                                               sharex=ax_mag)
=======
                fig = plt.gcf()
                ax_mag = None
                ax_phase = None

                # Get the current axes if they already exist
                for ax in fig.axes:
                    if ax.get_label() == 'control-bode-magnitude':
                        ax_mag = ax
                    elif ax.get_label() == 'control-bode-phase':
                        ax_phase = ax

                # If no axes present, create them from scratch
                if ax_mag is None or ax_phase is None:
                    plt.clf()
                    ax_mag = plt.subplot(211, label='control-bode-magnitude')
                    ax_phase = plt.subplot(212, label='control-bode-phase',
                                           sharex=ax_mag)
>>>>>>> 1254ccb1

                # Magnitude plot
                if dB:
                    pltline = ax_mag.semilogx(omega_plot, 20 * np.log10(mag),
                                              *args, **kwargs)
                else:

                    pltline = ax_mag.loglog(omega_plot, mag, *args, **kwargs)


                if nyquistfrq_plot:
                    ax_mag.axvline(nyquistfrq_plot,
                                   color=pltline[0].get_color())

                # Add a grid to the plot + labeling
                ax_mag.grid(False if margins else True, which='both')
                ax_mag.set_ylabel("Magnitude (dB)" if dB else "Magnitude")

                # Phase plot
                if deg:
                    phase_plot = phase * 180. / math.pi
                else:
                    phase_plot = phase
                ax_phase.semilogx(omega_plot, phase_plot, *args, **kwargs)

                # Show the phase and gain margins in the plot
                if margins:
                    margin = stability_margins(sys)
                    gm, pm, Wcg, Wcp = margin[0], margin[1], margin[3], margin[4]
                    # TODO: add some documentation describing why this is here
                    phase_at_cp = phases[0][(np.abs(omegas[0] - Wcp)).argmin()]
                    if phase_at_cp >= 0.:
                        phase_limit = 180.
                    else:
                        phase_limit = -180.

                    if Hz:
                        Wcg, Wcp = Wcg/(2*math.pi),Wcp/(2*math.pi)

<<<<<<< HEAD
                    ax_mag.axhline(y=0 if dB else 1, color='k', linestyle=':',zorder=-20)
                    ax_phase.axhline(y=phase_limit if deg else math.radians(phase_limit), color='k', linestyle=':',zorder=-20)
=======
                    ax_mag.axhline(y=0 if dB else 1, color='k', linestyle=':')
                    ax_phase.axhline(y=phase_limit if deg else math.radians(phase_limit), 
                                     color='k', linestyle=':')
>>>>>>> 1254ccb1
                    mag_ylim = ax_mag.get_ylim()
                    phase_ylim = ax_phase.get_ylim()

                    if pm != float('inf') and Wcp != float('nan'):
                        if dB:
<<<<<<< HEAD
                            ax_mag.semilogx([Wcp, Wcp], [0.,-1e5],color='k', linestyle=':',zorder=-20)
                        else:
                            ax_mag.loglog([Wcp,Wcp], [1.,1e-8],color='k',linestyle=':',zorder=-20)

                        if deg:
                            ax_phase.semilogx([Wcp, Wcp], [1e5, phase_limit+pm],color='k', linestyle=':',zorder=-20)
                            ax_phase.semilogx([Wcp, Wcp], [phase_limit + pm, phase_limit],color='k',zorder=-20)
                        else:
                            ax_phase.semilogx([Wcp, Wcp], [1e5, math.radians(phase_limit)+math.radians(pm)],color='k', linestyle=':',zorder=-20)
                            ax_phase.semilogx([Wcp, Wcp], [math.radians(phase_limit) +math.radians(pm), math.radians(phase_limit)],color='k',zorder=-20)

                    if gm != float('inf') and Wcg != float('nan'):
                        if dB:
                            ax_mag.semilogx([Wcg, Wcg], [-20.*np.log10(gm), -1e5],color='k', linestyle=':',zorder=-20)
                            ax_mag.semilogx([Wcg, Wcg], [0,-20*np.log10(gm)],color='k',zorder=-20)
                        else:
                            ax_mag.loglog([Wcg, Wcg], [1./gm,1e-8],color='k', linestyle=':',zorder=-20)
                            ax_mag.loglog([Wcg, Wcg], [1.,1./gm],color='k',zorder=-20)

                        if deg:
                            ax_phase.semilogx([Wcg, Wcg], [1e-8, phase_limit],color='k', linestyle=':',zorder=-20)
                        else:
                            ax_phase.semilogx([Wcg, Wcg], [1e-8, math.radians(phase_limit)],color='k', linestyle=':',zorder=-20)

                    ax_mag.set_ylim(mag_ylim)
                    ax_phase.set_ylim(phase_ylim)

                    if sisotool:
                        ax_mag.text(0.04, 0.06, 'G.M.: %.2f %s\nFreq: %.2f %s'%(20*np.log10(gm) if dB else gm,'dB ' if dB else '',Wcg,'Hz' if Hz else 'rad/s'), horizontalalignment='left', verticalalignment='bottom',
                                    transform=ax_mag.transAxes,fontsize=8 if int(matplotlib.__version__[0]) == 1 else 6)
                        ax_phase.text(0.04, 0.06, 'P.M.: %.2f %s\nFreq: %.2f %s'%(pm if deg else math.radians(pm),'deg' if deg else 'rad',Wcp,'Hz' if Hz else 'rad/s'), horizontalalignment='left', verticalalignment='bottom',
                                    transform=ax_phase.transAxes,fontsize=8 if int(matplotlib.__version__[0]) == 1 else 6)
                    else:
                        plt.suptitle('Gm = %.2f %s(at %.2f %s), Pm = %.2f %s (at %.2f %s)'%(20*np.log10(gm) if dB else gm,'dB ' if dB else '\b',Wcg,'Hz' if Hz else 'rad/s',pm if deg else math.radians(pm),'deg' if deg else 'rad',Wcp,'Hz' if Hz else 'rad/s'))

=======
                            ax_mag.semilogx([Wcp, Wcp], [0., -1e5], color='k', linestyle=':')
                        else:
                            ax_mag.loglog([Wcp, Wcp], [1., 1e-8], color='k', linestyle=':')

                        if deg:
                            ax_phase.semilogx([Wcp, Wcp], [1e5, phase_limit + pm], 
                                              color='k', linestyle=':')
                            ax_phase.semilogx([Wcp, Wcp], [phase_limit + pm, phase_limit], 
                                              color='k')
                        else:
                            ax_phase.semilogx([Wcp, Wcp], [1e5, math.radians(phase_limit) +
                                                           math.radians(pm)], 
                                              color='k', linestyle=':')
                            ax_phase.semilogx([Wcp, Wcp], [math.radians(phase_limit) +
                                                           math.radians(pm), 
                                                           math.radians(phase_limit)], color='k')

                    if gm != float('inf') and Wcg != float('nan'):
                        if dB:
                            ax_mag.semilogx([Wcg, Wcg], [-20. * np.log10(gm), -1e5], color='k', 
                                            linestyle=':')
                            ax_mag.semilogx([Wcg, Wcg], [0, -20 * np.log10(gm)], color='k')
                        else:
                            ax_mag.loglog([Wcg, Wcg], [1. / gm, 1e-8], color='k', linestyle=':')
                            ax_mag.loglog([Wcg, Wcg], [1., 1. / gm], color='k')

                        if deg:
                            ax_phase.semilogx([Wcg, Wcg], [1e-8, phase_limit], 
                                              color='k', linestyle=':')
                        else:
                            ax_phase.semilogx([Wcg, Wcg], [1e-8, math.radians(phase_limit)], 
                                              color='k', linestyle=':')

                    ax_mag.set_ylim(mag_ylim)
                    ax_phase.set_ylim(phase_ylim)
                    plt.suptitle('Gm = %.2f %s(at %.2f rad/s), Pm = %.2f %s (at %.2f rad/s)' % 
                                 (20 * np.log10(gm) if dB else gm,
                                  'dB ' if dB else '\b', Wcg, pm if deg else math.radians(pm), 
                                  'deg' if deg else 'rad', Wcp))
>>>>>>> 1254ccb1

                if nyquistfrq_plot:
                    ax_phase.axvline(nyquistfrq_plot, color=pltline[0].get_color())

                # Add a grid to the plot + labeling
                ax_phase.set_ylabel("Phase (deg)" if deg else "Phase (rad)")

                def gen_zero_centered_series(val_min, val_max, period):
                    v1 = np.ceil(val_min / period - 0.2)
                    v2 = np.floor(val_max / period + 0.2)
                    return np.arange(v1, v2 + 1) * period
                if deg:
                    ylim = ax_phase.get_ylim()
                    ax_phase.set_yticks(gen_zero_centered_series(ylim[0], ylim[1], 45.))
                    ax_phase.set_yticks(gen_zero_centered_series(ylim[0], ylim[1], 15.), minor=True)
                else:
                    ylim = ax_phase.get_ylim()
                    ax_phase.set_yticks(gen_zero_centered_series(ylim[0], ylim[1], math.pi / 4.))
                    ax_phase.set_yticks(gen_zero_centered_series(ylim[0], ylim[1], math.pi / 12.),
                                        minor=True)
                ax_phase.grid(False if margins else True, which='both')
                # ax_mag.grid(which='minor', alpha=0.3)
                # ax_mag.grid(which='major', alpha=0.9)
                # ax_phase.grid(which='minor', alpha=0.3)
                # ax_phase.grid(which='major', alpha=0.9)

                # Label the frequency axis
                ax_phase.set_xlabel("Frequency (Hz)" if Hz else "Frequency (rad/sec)")

    if len(syslist) == 1:
        return mags[0], phases[0], omegas[0]
    else:
        return mags, phases, omegas


def nyquist_plot(syslist, omega=None, Plot=True, color=None, labelFreq=0, *args, **kwargs):
    """
    Nyquist plot for a system

    Plots a Nyquist plot for the system over a (optional) frequency range.

    Parameters
    ----------
    syslist : list of LTI
        List of linear input/output systems (single system is OK)
    omega : freq_range
        Range of frequencies (list or bounds) in rad/sec
    Plot : boolean
        If True, plot magnitude
    color : string
        Used to specify the color of the plot
    labelFreq : int
        Label every nth frequency on the plot
    \*args, \**kwargs:
        Additional options to matplotlib (color, linestyle, etc)

    Returns
    -------
    real : array
        real part of the frequency response array
    imag : array
        imaginary part of the frequency response array
    freq : array
        frequencies

    Examples
    --------
    >>> sys = ss("1. -2; 3. -4", "5.; 7", "6. 8", "9.")
    >>> real, imag, freq = nyquist_plot(sys)

    """
    # If argument was a singleton, turn it into a list
    if not getattr(syslist, '__iter__', False):
        syslist = (syslist,)

    # Select a default range if none is provided
    if omega is None:
        omega = default_frequency_range(syslist)

    # Interpolate between wmin and wmax if a tuple or list are provided
    elif isinstance(omega, list) or isinstance(omega, tuple):
        # Only accept tuple or list of length 2
        if len(omega) != 2:
            raise ValueError("Supported frequency arguments are (wmin,wmax) tuple or list, "
                             "or frequency vector. ")
        omega = np.logspace(np.log10(omega[0]), np.log10(omega[1]),
                            num=50, endpoint=True, base=10.0)

    for sys in syslist:
        if sys.inputs > 1 or sys.outputs > 1:
            # TODO: Add MIMO nyquist plots.
            raise NotImplementedError("Nyquist is currently only implemented for SISO systems.")
        else:
            # Get the magnitude and phase of the system
            mag_tmp, phase_tmp, omega = sys.freqresp(omega)
            mag = np.squeeze(mag_tmp)
            phase = np.squeeze(phase_tmp)

            # Compute the primary curve
            x = sp.multiply(mag, sp.cos(phase))
            y = sp.multiply(mag, sp.sin(phase))

            if Plot:
                # Plot the primary curve and mirror image
                p = plt.plot(x, y, '-', color=color, *args, **kwargs)
                c = p[0].get_color()
                ax = plt.gca()
                # Plot arrow to indicate Nyquist encirclement orientation
                ax.arrow(x[0], y[0], (x[1]-x[0])/2, (y[1]-y[0])/2, fc=c, ec=c,
                         head_width=0.2, head_length=0.2)

                plt.plot(x, -y, '-', color=c, *args, **kwargs)
                ax.arrow(x[-1], -y[-1], (x[-1]-x[-2])/2, (y[-1]-y[-2])/2, fc=c, ec=c,
                         head_width=0.2, head_length=0.2)

                # Mark the -1 point
                plt.plot([-1], [0], 'r+')

            # Label the frequencies of the points
            if labelFreq:
                ind = slice(None, None, labelFreq)
                for xpt, ypt, omegapt in zip(x[ind], y[ind], omega[ind]):
                    # Convert to Hz
                    f = omegapt / (2 * sp.pi)

                    # Factor out multiples of 1000 and limit the
                    # result to the range [-8, 8].
                    pow1000 = max(min(get_pow1000(f), 8), -8)

                    # Get the SI prefix.
                    prefix = gen_prefix(pow1000)

                    # Apply the text. (Use a space before the text to
                    # prevent overlap with the data.)
                    #
                    # np.round() is used because 0.99... appears
                    # instead of 1.0, and this would otherwise be
                    # truncated to 0.
                    plt.text(xpt, ypt, ' ' + str(int(np.round(f / 1000 ** pow1000, 0))) + ' ' +
                             prefix + 'Hz')

    if Plot:
        ax = plt.gca()
        ax.set_xlabel("Real axis")
        ax.set_ylabel("Imaginary axis")
        ax.grid(color="lightgray")

    return x, y, omega


# TODO: think about how (and whether) to handle lists of systems
def gangof4_plot(P, C, omega=None):
    """Plot the "Gang of 4" transfer functions for a system

    Generates a 2x2 plot showing the "Gang of 4" sensitivity functions
    [T, PS; CS, S]

    Parameters
    ----------
    P, C : LTI
        Linear input/output systems (process and control)
    omega : array
        Range of frequencies (list or bounds) in rad/sec

    Returns
    -------
    None
    """
    if P.inputs > 1 or P.outputs > 1 or C.inputs > 1 or C.outputs > 1:
        # TODO: Add MIMO go4 plots.
        raise NotImplementedError("Gang of four is currently only implemented for SISO systems.")
    else:

        # Select a default range if none is provided
        # TODO: This needs to be made more intelligent
        if omega is None:
            omega = default_frequency_range((P, C))

        # Compute the senstivity functions
        L = P * C
        S = feedback(1, L)
        T = L * S

        # Set up the axes with labels so that multiple calls to
        # gangof4_plot will superimpose the data.  See details in bode_plot.
        plot_axes = {'t': None, 's': None, 'ps': None, 'cs': None}
        for ax in plt.gcf().axes:
            label = ax.get_label()
            if label.startswith('control-gangof4-'):
                key = label[len('control-gangof4-'):]
                if key not in plot_axes:
                    raise RuntimeError("unknown gangof4 axis type '{}'".format(label))
                plot_axes[key] = ax

        # if any of the axes are missing, start from scratch
        if any((ax is None for ax in plot_axes.values())):
            plt.clf()
            plot_axes = {'t': plt.subplot(221, label='control-gangof4-t'),
                         'ps': plt.subplot(222, label='control-gangof4-ps'),
                         'cs': plt.subplot(223, label='control-gangof4-cs'),
                         's': plt.subplot(224, label='control-gangof4-s')}

        #
        # Plot the four sensitivity functions
        #

        # TODO: Need to add in the mag = 1 lines
        mag_tmp, phase_tmp, omega = T.freqresp(omega)
        mag = np.squeeze(mag_tmp)
        plot_axes['t'].loglog(omega, mag)

        mag_tmp, phase_tmp, omega = (P * S).freqresp(omega)
        mag = np.squeeze(mag_tmp)
        plot_axes['ps'].loglog(omega, mag)

        mag_tmp, phase_tmp, omega = (C * S).freqresp(omega)
        mag = np.squeeze(mag_tmp)
        plot_axes['cs'].loglog(omega, mag)

        mag_tmp, phase_tmp, omega = S.freqresp(omega)
        mag = np.squeeze(mag_tmp)
        plot_axes['s'].loglog(omega, mag)

#
# Utility functions
#
# This section of the code contains some utility functions for
# generating frequency domain plots
#


# Compute reasonable defaults for axes
def default_frequency_range(syslist, Hz=None, number_of_samples=None, 
                            feature_periphery_decade=None):
    """Compute a reasonable default frequency range for frequency
    domain plots.

    Finds a reasonable default frequency range by examining the features
    (poles and zeros) of the systems in syslist.

    Parameters
    ----------
    syslist : list of LTI
        List of linear input/output systems (single system is OK)
    Hz: boolean
        If True, the limits (first and last value) of the frequencies
        are set to full decades in Hz so it fits plotting with logarithmic
        scale in Hz otherwise in rad/s. Omega is always returned in rad/sec.
    number_of_samples: int
        Number of samples to generate
    feature_periphery_decade: float
        Defines how many decades shall be included in the frequency range on
        both sides of features (poles, zeros).
        Example: If there is a feature, e.g. a pole, at 1Hz and feature_periphery_decade=1.
        then the range of frequencies shall span 0.1 .. 10 Hz.
        The default value is read from config.bode_feature_periphery_decade.

    Returns
    -------
    omega : array
        Range of frequencies in rad/sec

    Examples
    --------
    >>> from matlab import ss
    >>> sys = ss("1. -2; 3. -4", "5.; 7", "6. 8", "9.")
    >>> omega = default_frequency_range(sys)
    """
    # This code looks at the poles and zeros of all of the systems that
    # we are plotting and sets the frequency range to be one decade above
    # and below the min and max feature frequencies, rounded to the nearest
    # integer.  It excludes poles and zeros at the origin.  If no features
    # are found, it turns logspace(-1, 1)

    # Set default values for options
    from . import config
    if number_of_samples is None:
        number_of_samples = config.bode_number_of_samples
    if feature_periphery_decade is None:
        feature_periphery_decade = config.bode_feature_periphery_decade

    # Find the list of all poles and zeros in the systems
    features = np.array(())
    freq_interesting = []

    # detect if single sys passed by checking if it is sequence-like
    if not getattr(syslist, '__iter__', False):
        syslist = (syslist,)

    for sys in syslist:
        try:
            # Add new features to the list
            if sys.isctime():
                features_ = np.concatenate((np.abs(sys.pole()),
                                            np.abs(sys.zero())))
                # Get rid of poles and zeros at the origin
                features_ = features_[features_ != 0.0]
                features = np.concatenate((features, features_))
            elif sys.isdtime(strict=True):
                fn = math.pi * 1. / sys.dt
                # TODO: What distance to the Nyquist frequency is appropriate?
                freq_interesting.append(fn * 0.9)

                features_ = np.concatenate((sys.pole(),
                                            sys.zero()))
                # Get rid of poles and zeros
                # * at the origin and real <= 0 & imag==0: log!
                # * at 1.: would result in omega=0. (logaritmic plot!)
                features_ = features_[(features_.imag != 0.0) | (features_.real > 0.)]
                features_ = features_[np.bitwise_not((features_.imag == 0.0) & 
                                                     (np.abs(features_.real - 1.0) < 1.e-10))]
                # TODO: improve
                features__ = np.abs(np.log(features_) / (1.j * sys.dt))
                features = np.concatenate((features, features__))
            else:
                # TODO
                raise NotImplementedError('type of system in not implemented now')
        except:
            pass

    # Make sure there is at least one point in the range
    if features.shape[0] == 0:
        features = np.array([1.])

    if Hz:
        features /= 2. * math.pi
        features = np.log10(features)
        lsp_min = np.floor(np.min(features) - feature_periphery_decade)
        lsp_max = np.ceil(np.max(features) + feature_periphery_decade)
        lsp_min += np.log10(2. * math.pi)
        lsp_max += np.log10(2. * math.pi)
    else:
        features = np.log10(features)
        lsp_min = np.floor(np.min(features) - feature_periphery_decade)
        lsp_max = np.ceil(np.max(features) + feature_periphery_decade)
    if freq_interesting:
        lsp_min = min(lsp_min, np.log10(min(freq_interesting)))
        lsp_max = max(lsp_max, np.log10(max(freq_interesting)))

    # TODO: Add a check in discrete case to make sure we don't get aliasing
    # (Attention: there is a list of system but only one omega vector)

    # Set the range to be an order of magnitude beyond any features
    if number_of_samples:
        omega = sp.logspace(lsp_min, lsp_max, num=number_of_samples, endpoint=True)
    else:
        omega = sp.logspace(lsp_min, lsp_max, endpoint=True)
    return omega


#
# KLD 5/23/11: Two functions to create nice looking labels
#
def get_pow1000(num):
    """Determine the exponent for which the significand of a number is within the
    range [1, 1000).
    """
    # Based on algorithm from http://www.mail-archive.com/matplotlib-users@lists.sourceforge.net/msg14433.html, accessed 2010/11/7
    # by Jason Heeris 2009/11/18
    from decimal import Decimal
    from math import floor
    dnum = Decimal(str(num))
    if dnum == 0:
        return 0
    elif dnum < 0:
        dnum = -dnum
    return int(floor(dnum.log10() / 3))


def gen_prefix(pow1000):
    """Return the SI prefix for a power of 1000.
    """
    # Prefixes according to Table 5 of [BIPM 2006] (excluding hecto,
    # deca, deci, and centi).
    if pow1000 < -8 or pow1000 > 8:
        raise ValueError("Value is out of the range covered by the SI prefixes.")
    return ['Y',  # yotta (10^24)
            'Z',  # zetta (10^21)
            'E',  # exa (10^18)
            'P',  # peta (10^15)
            'T',  # tera (10^12)
            'G',  # giga (10^9)
            'M',  # mega (10^6)
            'k',  # kilo (10^3)
            '',  # (10^0)
            'm',  # milli (10^-3)
            r'$\mu$',  # micro (10^-6)
            'n',  # nano (10^-9)
            'p',  # pico (10^-12)
            'f',  # femto (10^-15)
            'a',  # atto (10^-18)
            'z',  # zepto (10^-21)
            'y'][8 - pow1000]  # yocto (10^-24)

<<<<<<< HEAD
def find_nearest_omega(omega_list, omega):
    omega_list = np.asarray(omega_list)
    idx = (np.abs(omega_list - omega)).argmin()
    return omega_list[(np.abs(omega_list - omega)).argmin()]
=======
>>>>>>> 1254ccb1

# Function aliases
bode = bode_plot
nyquist = nyquist_plot
gangof4 = gangof4_plot<|MERGE_RESOLUTION|>--- conflicted
+++ resolved
@@ -193,7 +193,7 @@
                 # The code below should work on all cases.
 
                 # Get the current figure
-<<<<<<< HEAD
+
                 if 'sisotool' in kwargs:
                     fig = kwargs['fig']
                     ax_mag = fig.axes[0]
@@ -220,25 +220,6 @@
                         ax_mag = plt.subplot(211, label = 'control-bode-magnitude')
                         ax_phase = plt.subplot(212, label = 'control-bode-phase',
                                                sharex=ax_mag)
-=======
-                fig = plt.gcf()
-                ax_mag = None
-                ax_phase = None
-
-                # Get the current axes if they already exist
-                for ax in fig.axes:
-                    if ax.get_label() == 'control-bode-magnitude':
-                        ax_mag = ax
-                    elif ax.get_label() == 'control-bode-phase':
-                        ax_phase = ax
-
-                # If no axes present, create them from scratch
-                if ax_mag is None or ax_phase is None:
-                    plt.clf()
-                    ax_mag = plt.subplot(211, label='control-bode-magnitude')
-                    ax_phase = plt.subplot(212, label='control-bode-phase',
-                                           sharex=ax_mag)
->>>>>>> 1254ccb1
 
                 # Magnitude plot
                 if dB:
@@ -278,96 +259,70 @@
                     if Hz:
                         Wcg, Wcp = Wcg/(2*math.pi),Wcp/(2*math.pi)
 
-<<<<<<< HEAD
                     ax_mag.axhline(y=0 if dB else 1, color='k', linestyle=':',zorder=-20)
-                    ax_phase.axhline(y=phase_limit if deg else math.radians(phase_limit), color='k', linestyle=':',zorder=-20)
-=======
-                    ax_mag.axhline(y=0 if dB else 1, color='k', linestyle=':')
                     ax_phase.axhline(y=phase_limit if deg else math.radians(phase_limit), 
-                                     color='k', linestyle=':')
->>>>>>> 1254ccb1
+                                     color='k', linestyle=':', zorder=-20)
                     mag_ylim = ax_mag.get_ylim()
                     phase_ylim = ax_phase.get_ylim()
 
                     if pm != float('inf') and Wcp != float('nan'):
                         if dB:
-<<<<<<< HEAD
                             ax_mag.semilogx([Wcp, Wcp], [0.,-1e5],color='k', linestyle=':',zorder=-20)
                         else:
                             ax_mag.loglog([Wcp,Wcp], [1.,1e-8],color='k',linestyle=':',zorder=-20)
 
                         if deg:
-                            ax_phase.semilogx([Wcp, Wcp], [1e5, phase_limit+pm],color='k', linestyle=':',zorder=-20)
-                            ax_phase.semilogx([Wcp, Wcp], [phase_limit + pm, phase_limit],color='k',zorder=-20)
+                            ax_phase.semilogx([Wcp, Wcp], [1e5, phase_limit+pm], 
+                                              color='k', linestyle=':', zorder=-20)
+                            ax_phase.semilogx([Wcp, Wcp], [phase_limit + pm, phase_limit], 
+                                              color='k', zorder=-20)
                         else:
-                            ax_phase.semilogx([Wcp, Wcp], [1e5, math.radians(phase_limit)+math.radians(pm)],color='k', linestyle=':',zorder=-20)
-                            ax_phase.semilogx([Wcp, Wcp], [math.radians(phase_limit) +math.radians(pm), math.radians(phase_limit)],color='k',zorder=-20)
+                            ax_phase.semilogx([Wcp, Wcp], [1e5, math.radians(phase_limit) +
+                                                           math.radians(pm)],
+                                              color='k', linestyle=':', zorder=-20)
+                            ax_phase.semilogx([Wcp, Wcp], [math.radians(phase_limit) + math.radians(pm) 
+                                                           math.radians(phase_limit)], 
+                                              color='k', zorder=-20)
 
                     if gm != float('inf') and Wcg != float('nan'):
                         if dB:
-                            ax_mag.semilogx([Wcg, Wcg], [-20.*np.log10(gm), -1e5],color='k', linestyle=':',zorder=-20)
-                            ax_mag.semilogx([Wcg, Wcg], [0,-20*np.log10(gm)],color='k',zorder=-20)
+                            ax_mag.semilogx([Wcg, Wcg], [-20.*np.log10(gm), -1e5],
+                                            color='k', linestyle=':',zorder=-20)
+                            ax_mag.semilogx([Wcg, Wcg], [0,-20*np.log10(gm)],
+                                            color='k', zorder=-20)
                         else:
-                            ax_mag.loglog([Wcg, Wcg], [1./gm,1e-8],color='k', linestyle=':',zorder=-20)
-                            ax_mag.loglog([Wcg, Wcg], [1.,1./gm],color='k',zorder=-20)
+                            ax_mag.loglog([Wcg, Wcg], [1./gm,1e-8],color='k', linestyle=':', zorder=-20)
+                            ax_mag.loglog([Wcg, Wcg], [1.,1./gm],color='k', zorder=-20)
 
                         if deg:
-                            ax_phase.semilogx([Wcg, Wcg], [1e-8, phase_limit],color='k', linestyle=':',zorder=-20)
+                            ax_phase.semilogx([Wcg, Wcg], [1e-8, phase_limit],
+                                              color='k', linestyle=':', zorder=-20)
                         else:
-                            ax_phase.semilogx([Wcg, Wcg], [1e-8, math.radians(phase_limit)],color='k', linestyle=':',zorder=-20)
+                            ax_phase.semilogx([Wcg, Wcg], [1e-8, math.radians(phase_limit)],
+                                              color='k', linestyle=':', zorder=-20)
 
                     ax_mag.set_ylim(mag_ylim)
                     ax_phase.set_ylim(phase_ylim)
 
                     if sisotool:
-                        ax_mag.text(0.04, 0.06, 'G.M.: %.2f %s\nFreq: %.2f %s'%(20*np.log10(gm) if dB else gm,'dB ' if dB else '',Wcg,'Hz' if Hz else 'rad/s'), horizontalalignment='left', verticalalignment='bottom',
-                                    transform=ax_mag.transAxes,fontsize=8 if int(matplotlib.__version__[0]) == 1 else 6)
-                        ax_phase.text(0.04, 0.06, 'P.M.: %.2f %s\nFreq: %.2f %s'%(pm if deg else math.radians(pm),'deg' if deg else 'rad',Wcp,'Hz' if Hz else 'rad/s'), horizontalalignment='left', verticalalignment='bottom',
-                                    transform=ax_phase.transAxes,fontsize=8 if int(matplotlib.__version__[0]) == 1 else 6)
+                        ax_mag.text(0.04, 0.06, 'G.M.: %.2f %s\nFreq: %.2f %s' % 
+                                    (20*np.log10(gm) if dB else gm,
+                                     'dB ' if dB else '', Wcg, 'Hz' if Hz else 'rad/s'), 
+                                    horizontalalignment='left', verticalalignment='bottom',
+                                    transform=ax_mag.transAxes,
+                                    fontsize=8 if int(matplotlib.__version__[0]) == 1 else 6)
+                        ax_phase.text(0.04, 0.06, 'P.M.: %.2f %s\nFreq: %.2f %s' %
+                                      (pm if deg else math.radians(pm),
+                                       'deg' if deg else 'rad', Wcp, 'Hz' if Hz else 'rad/s'), 
+                                    horizontalalignment='left', verticalalignment='bottom',
+                                    transform=ax_phase.transAxes,
+                                      fontsize=8 if int(matplotlib.__version__[0]) == 1 else 6)
                     else:
-                        plt.suptitle('Gm = %.2f %s(at %.2f %s), Pm = %.2f %s (at %.2f %s)'%(20*np.log10(gm) if dB else gm,'dB ' if dB else '\b',Wcg,'Hz' if Hz else 'rad/s',pm if deg else math.radians(pm),'deg' if deg else 'rad',Wcp,'Hz' if Hz else 'rad/s'))
-
-=======
-                            ax_mag.semilogx([Wcp, Wcp], [0., -1e5], color='k', linestyle=':')
-                        else:
-                            ax_mag.loglog([Wcp, Wcp], [1., 1e-8], color='k', linestyle=':')
-
-                        if deg:
-                            ax_phase.semilogx([Wcp, Wcp], [1e5, phase_limit + pm], 
-                                              color='k', linestyle=':')
-                            ax_phase.semilogx([Wcp, Wcp], [phase_limit + pm, phase_limit], 
-                                              color='k')
-                        else:
-                            ax_phase.semilogx([Wcp, Wcp], [1e5, math.radians(phase_limit) +
-                                                           math.radians(pm)], 
-                                              color='k', linestyle=':')
-                            ax_phase.semilogx([Wcp, Wcp], [math.radians(phase_limit) +
-                                                           math.radians(pm), 
-                                                           math.radians(phase_limit)], color='k')
-
-                    if gm != float('inf') and Wcg != float('nan'):
-                        if dB:
-                            ax_mag.semilogx([Wcg, Wcg], [-20. * np.log10(gm), -1e5], color='k', 
-                                            linestyle=':')
-                            ax_mag.semilogx([Wcg, Wcg], [0, -20 * np.log10(gm)], color='k')
-                        else:
-                            ax_mag.loglog([Wcg, Wcg], [1. / gm, 1e-8], color='k', linestyle=':')
-                            ax_mag.loglog([Wcg, Wcg], [1., 1. / gm], color='k')
-
-                        if deg:
-                            ax_phase.semilogx([Wcg, Wcg], [1e-8, phase_limit], 
-                                              color='k', linestyle=':')
-                        else:
-                            ax_phase.semilogx([Wcg, Wcg], [1e-8, math.radians(phase_limit)], 
-                                              color='k', linestyle=':')
-
-                    ax_mag.set_ylim(mag_ylim)
-                    ax_phase.set_ylim(phase_ylim)
-                    plt.suptitle('Gm = %.2f %s(at %.2f rad/s), Pm = %.2f %s (at %.2f rad/s)' % 
-                                 (20 * np.log10(gm) if dB else gm,
-                                  'dB ' if dB else '\b', Wcg, pm if deg else math.radians(pm), 
-                                  'deg' if deg else 'rad', Wcp))
->>>>>>> 1254ccb1
+                        plt.suptitle('Gm = %.2f %s(at %.2f %s), Pm = %.2f %s (at %.2f %s)' % 
+                                     (20*np.log10(gm) if dB else gm, 
+                                      'dB ' if dB else '\b', Wcg, 'Hz' if Hz else 'rad/s', 
+                                      pm if deg else math.radians(pm),'deg' if deg else 'rad',
+                                      Wcp, 'Hz' if Hz else 'rad/s'))
 
                 if nyquistfrq_plot:
                     ax_phase.axvline(nyquistfrq_plot, color=pltline[0].get_color())
@@ -762,13 +717,10 @@
             'z',  # zepto (10^-21)
             'y'][8 - pow1000]  # yocto (10^-24)
 
-<<<<<<< HEAD
 def find_nearest_omega(omega_list, omega):
     omega_list = np.asarray(omega_list)
     idx = (np.abs(omega_list - omega)).argmin()
     return omega_list[(np.abs(omega_list - omega)).argmin()]
-=======
->>>>>>> 1254ccb1
 
 # Function aliases
 bode = bode_plot
