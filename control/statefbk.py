--- conflicted
+++ resolved
@@ -361,40 +361,12 @@
 
     #TODO: Check system is stable, perhaps a utility in ctrlutil.py
         # or a method of the StateSpace class?
-<<<<<<< HEAD
     if np.any(np.linalg.eigvals(sys.A).real >= 0.0):
         raise ValueError("Oops, the system is unstable!")
 
-    if type=='c':
-        tra = 'T'
-        C = -np.dot(sys.B,sys.B.transpose())
-    elif type=='o':
-        tra = 'N'
-        C = -np.dot(sys.C.transpose(),sys.C)
-    else:
-        raise ValueError("Oops, neither observable, nor controllable!")
-
-    #Compute Gramian by the Slycot routine sb03md
+    if type=='c' or type=='o':
+        #Compute Gramian by the Slycot routine sb03md
         #make sure Slycot is installed
-    try:
-        from slycot import sb03md
-    except ImportError:
-        raise ControlSlycot("can't find slycot module 'sb03md'")
-    n = sys.states
-    U = np.zeros((n,n))
-    A = np.array(sys.A)         # convert to NumPy array for slycot
-    X,scale,sep,ferr,w = sb03md(n, C, A, U, dico, job='X', fact='N', trana=tra)
-    gram = X
-    return gram
-=======
-    D,V = np.linalg.eig(sys.A)
-    for e in D:
-        if e.real >= 0:
-            raise ValueError("Oops, the system is unstable!")
-
-    #Compute Gramian by the Slycot routine sb03md
-        #make sure Slycot is installed
-    if type=='c' or type=='o':
         try:
             from slycot import sb03md
         except ImportError:
@@ -411,8 +383,9 @@
         X,scale,sep,ferr,w = sb03md(n, C, A, U, dico, job='X', fact='N', trana=tra)
         gram = X
         return gram
-    #Comupte cholesky factored gramian from slycot routine sb03od
+
     elif type=='cf' or type=='of':
+        #Compute cholesky factored gramian from slycot routine sb03od
         try:
             from slycot import sb03od
         except ImportError:
@@ -432,5 +405,4 @@
             C[0:n,0:m] = sys.C.transpose()
             X,scale,w = sb03od(n, m, A, Q, C.transpose(), dico, fact='N', trans=tra)
         gram = X
-        return gram
->>>>>>> 4815cf0d
+        return gram