#!/usr/bin/env python
#
# freqresp_test.py - test frequency response functions
# RMM, 30 May 2016 (based on timeresp_test.py)
#
# This is a rudimentary set of tests for frequency response functions,
# including bode plots.

import unittest
import numpy as np
import control as ctrl
from control.statesp import StateSpace
from control.xferfcn import TransferFunction
from control.matlab import ss, tf, bode, rss
from control.exception import slycot_check
from control.tests.margin_test import assert_array_almost_equal
import matplotlib.pyplot as plt

class TestFreqresp(unittest.TestCase):
   def setUp(self):
      self.A = np.matrix('1,1;0,1')
      self.C = np.matrix('1,0')
      self.omega = np.linspace(10e-2,10e2,1000)

   def test_siso(self):
      B = np.matrix('0;1')
      D = 0
      sys = StateSpace(self.A,B,self.C,D)

      # test frequency response
      frq=sys.freqresp(self.omega)

      # test bode plot
      bode(sys)

      # Convert to transfer function and test bode
      systf = tf(sys)
      bode(systf)

   def test_superimpose(self):
      # Test to make sure that multiple calls to plots superimpose their
      # data on the same axes unless told to do otherwise

      # Generate two plots in a row; should be on the same axes
      plt.figure(1); plt.clf()
      ctrl.bode_plot(ctrl.tf([1], [1,2,1]))
      ctrl.bode_plot(ctrl.tf([5], [1, 1]))

      # Check to make sure there are two axes and that each axes has two lines
      self.assertEqual(len(plt.gcf().axes), 2)
      for ax in plt.gcf().axes:
         # Make sure there are 2 lines in each subplot
         assert len(ax.get_lines()) == 2
      
      # Generate two plots as a list; should be on the same axes
      plt.figure(2); plt.clf();
      ctrl.bode_plot([ctrl.tf([1], [1,2,1]), ctrl.tf([5], [1, 1])])

      # Check to make sure there are two axes and that each axes has two lines
      self.assertEqual(len(plt.gcf().axes), 2)
      for ax in plt.gcf().axes:
         # Make sure there are 2 lines in each subplot
         assert len(ax.get_lines()) == 2

      # Generate two separate plots; only the second should appear
      plt.figure(3); plt.clf();
      ctrl.bode_plot(ctrl.tf([1], [1,2,1]))
      plt.clf()
      ctrl.bode_plot(ctrl.tf([5], [1, 1]))

      # Check to make sure there are two axes and that each axes has one line
      self.assertEqual(len(plt.gcf().axes), 2)
      for ax in plt.gcf().axes:
         # Make sure there is only 1 line in the subplot
         assert len(ax.get_lines()) == 1

      # Now add a line to the magnitude plot and make sure if is there
      for ax in plt.gcf().axes:
         if ax.get_label() == 'control-bode-magnitude':
            break
      ax.semilogx([1e-2, 1e1], 20 * np.log10([1, 1]), 'k-')
      self.assertEqual(len(ax.get_lines()), 2)

   def test_doubleint(self):
      # 30 May 2016, RMM: added to replicate typecast bug in freqresp.py
      A = np.matrix('0, 1; 0, 0');
      B = np.matrix('0; 1');
      C = np.matrix('1, 0');
      D = 0;
      sys = ss(A, B, C, D);
      bode(sys);

   @unittest.skipIf(not slycot_check(), "slycot not installed")
   def test_mimo(self):
      # MIMO
      B = np.matrix('1,0;0,1')
      D = np.matrix('0,0')
      sysMIMO = ss(self.A,B,self.C,D)

      frqMIMO = sysMIMO.freqresp(self.omega)
      tfMIMO = tf(sysMIMO)

      #bode(sysMIMO) # - should throw not implemented exception
      #bode(tfMIMO) # - should throw not implemented exception

      #plt.figure(3)
      #plt.semilogx(self.omega,20*np.log10(np.squeeze(frq[0])))

      #plt.figure(4)
      #bode(sysMIMO,self.omega)

   def test_bode_margin(self):
      num = [1000]
      den = [1, 25, 100, 0]
      sys = ctrl.tf(num, den)
<<<<<<< HEAD
      ctrl.bode_plot(sys, margins=True,dB=False,deg = True, Hz=False)
=======
      ctrl.bode_plot(sys, margins=True,dB=False,deg = True)
>>>>>>> 0d943293
      fig = plt.gcf()
      allaxes = fig.get_axes()

      mag_to_infinity = (np.array([6.07828691, 6.07828691]),
                         np.array([1.00000000e+00, 1.00000000e-08]))
      assert_array_almost_equal(mag_to_infinity, allaxes[0].lines[2].get_data())

      gm_to_infinty = (np.array([10., 10.]), np.array([4.00000000e-01, 1.00000000e-08]))
      assert_array_almost_equal(gm_to_infinty, allaxes[0].lines[3].get_data())

      one_to_gm = (np.array([10., 10.]), np.array([1., 0.4]))
      assert_array_almost_equal(one_to_gm, allaxes[0].lines[4].get_data())

      pm_to_infinity = (np.array([6.07828691, 6.07828691]),
                        np.array([100000., -157.46405841]))
      assert_array_almost_equal(pm_to_infinity, allaxes[1].lines[2].get_data())

      pm_to_phase = (np.array([6.07828691, 6.07828691]), np.array([-157.46405841, -180.]))
      assert_array_almost_equal(pm_to_phase, allaxes[1].lines[3].get_data())

      phase_to_infinity = (np.array([10., 10.]), np.array([1.00000000e-08, -1.80000000e+02]))
      assert_array_almost_equal(phase_to_infinity, allaxes[1].lines[4].get_data())
<<<<<<< HEAD

=======
      
>>>>>>> 0d943293
   def test_discrete(self):
      # Test discrete time frequency response

      # SISO state space systems with either fixed or unspecified sampling times
      sys = rss(3, 1, 1)
      siso_ss1d = StateSpace(sys.A, sys.B, sys.C, sys.D, 0.1)
      siso_ss2d = StateSpace(sys.A, sys.B, sys.C, sys.D, True)

      # MIMO state space systems with either fixed or unspecified sampling times
      A = [[-3., 4., 2.], [-1., -3., 0.], [2., 5., 3.]]
      B = [[1., 4.], [-3., -3.], [-2., 1.]]
      C = [[4., 2., -3.], [1., 4., 3.]]
      D = [[-2., 4.], [0., 1.]]
      mimo_ss1d = StateSpace(A, B, C, D, 0.1)
      mimo_ss2d = StateSpace(A, B, C, D, True)

      # SISO transfer functions
      siso_tf1d = TransferFunction([1, 1], [1, 2, 1], 0.1)
      siso_tf2d = TransferFunction([1, 1], [1, 2, 1], True)

      # Go through each system and call the code, checking return types
      for sys in (siso_ss1d, siso_ss2d, mimo_ss1d, mimo_ss2d,
                siso_tf1d, siso_tf2d):
         # Set frequency range to just below Nyquist freq (for Bode)
         omega_ok = np.linspace(10e-4,0.99,100) * np.pi/sys.dt

         # Test frequency response
         ret = sys.freqresp(omega_ok)

         # Check for warning if frequency is out of range
         import warnings
         warnings.simplefilter('always', UserWarning)   # don't supress
         with warnings.catch_warnings(record=True) as w:
            # Set up warnings filter to only show warnings in control module
            warnings.filterwarnings("ignore")
            warnings.filterwarnings("always", module="control")

            # Look for a warning about sampling above Nyquist frequency
            omega_bad = np.linspace(10e-4,1.1,10) * np.pi/sys.dt
            ret = sys.freqresp(omega_bad)
            print("len(w) =", len(w))
            self.assertEqual(len(w), 1)
            self.assertIn("above", str(w[-1].message))
            self.assertIn("Nyquist", str(w[-1].message))

         # Test bode plots (currently only implemented for SISO)
         if (sys.inputs == 1 and sys.outputs == 1):
            # Generic call (frequency range calculated automatically)
            ret_ss = bode(sys)

            # Convert to transfer function and test bode again
            systf = tf(sys);
            ret_tf = bode(systf)

            # Make sure we can pass a frequency range
            bode(sys, omega_ok)

         else:
            # Calling bode should generate a not implemented error
            self.assertRaises(NotImplementedError, bode, (sys,))

def suite():
   return unittest.TestLoader().loadTestsFromTestCase(TestTimeresp)

if __name__ == '__main__':
   unittest.main()<|MERGE_RESOLUTION|>--- conflicted
+++ resolved
@@ -113,11 +113,7 @@
       num = [1000]
       den = [1, 25, 100, 0]
       sys = ctrl.tf(num, den)
-<<<<<<< HEAD
       ctrl.bode_plot(sys, margins=True,dB=False,deg = True, Hz=False)
-=======
-      ctrl.bode_plot(sys, margins=True,dB=False,deg = True)
->>>>>>> 0d943293
       fig = plt.gcf()
       allaxes = fig.get_axes()
 
@@ -140,11 +136,7 @@
 
       phase_to_infinity = (np.array([10., 10.]), np.array([1.00000000e-08, -1.80000000e+02]))
       assert_array_almost_equal(phase_to_infinity, allaxes[1].lines[4].get_data())
-<<<<<<< HEAD
-
-=======
-      
->>>>>>> 0d943293
+
    def test_discrete(self):
       # Test discrete time frequency response
 
